{
  "database": {
<<<<<<< HEAD
    "database": "opencollective_prod",
    "username": "opencollective",
=======
    "database": "opencollective_localhost",
    "username": "xdamman",
>>>>>>> da8251a7
    "password": "",
    "options": {
      "host": "127.0.0.1",
      "dialect": "postgres",
      "logging": false
    }
  },
  "host": {
    "api": "http://localhost:3050",
    "webapp": "http://localhost:8000"
  },
  "paypal": {
    "classic": {
      "email": "xdamman+opencollective-facilitator@gmail.com",
      "appId": "APP-80W284485P519543T",
      "userId": "xdamman+opencollective-facilitator_api1.gmail.com",
      "password": "UYRFFTDG3TYML68L",
      "signature": "AknyGVnC4ahUBjab.T2H-YVkWGCqAW-ZI2s7gMVZKRdZpFO7kWEOorjv"
    },
    "feeOC": 5
  }
}<|MERGE_RESOLUTION|>--- conflicted
+++ resolved
@@ -1,12 +1,7 @@
 {
   "database": {
-<<<<<<< HEAD
-    "database": "opencollective_prod",
+    "database": "opencollective_prod_snapshot",
     "username": "opencollective",
-=======
-    "database": "opencollective_localhost",
-    "username": "xdamman",
->>>>>>> da8251a7
     "password": "",
     "options": {
       "host": "127.0.0.1",
